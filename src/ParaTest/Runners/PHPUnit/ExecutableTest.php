--- conflicted
+++ resolved
@@ -1,41 +1,21 @@
 <?php namespace ParaTest\Runners\PHPUnit;
-
-use Symfony\Component\Process\Process;
 
 abstract class ExecutableTest
 {
-    /**
-     * The path to the test to run
-     *
-     * @var string
-     */
     protected $path;
-<<<<<<< HEAD
-
-    /**
-     * A path to the temp file created
-     * for this test
-     *
-     * @var string
-     */
-=======
     protected $fullyQualifiedClassName;
     protected $pipes = array();
->>>>>>> 5930acc7
     protected $temp;
+    protected $process;
+    protected $status;
+    protected $stderr;
+    protected $token;
 
-    /**
-     * @var Process
-     */
-    protected $process;
-
-    /**
-     * A unique token value for a given
-     * process
-     *
-     * @var int
-     */
-    protected $token;
+    protected static $descriptors = array(
+        0 => array('pipe', 'r'),
+        1 => array('pipe', 'w'),
+        2 => array('pipe', 'w')
+    );
 
     public function __construct($path, $fullyQualifiedClassName = null)
     {
@@ -43,23 +23,16 @@
         $this->fullyQualifiedClassName = $fullyQualifiedClassName;
     }
 
-    /**
-     * Get the path to the test being executed
-     *
-     * @return string
-     */
     public function getPath()
     {
         return $this->path;
     }
 
-    /**
-     * Returns the path to this test's temp file.
-     * If the temp file does not exist, it will be
-     * created
-     *
-     * @return string
-     */
+    public function getPipes()
+    {
+        return $this->pipes;
+    }
+
     public function getTempFile()
     {
         if(is_null($this->temp))
@@ -68,30 +41,18 @@
         return $this->temp;
     }
 
-    /**
-     * Return the test process' stderr contents
-     *
-     * @return string
-     */
     public function getStderr()
     {
-        return $this->process->getErrorOutput();
+        return $this->stderr;
     }
 
-    /**
-     * Stop the process and return it's
-     * exit code
-     *
-     * @return int
-     */
     public function stop()
     {
-        return $this->process->stop();
+        $this->initStreams();
+
+        return proc_close($this->process);
     }
 
-    /**
-     * Removes the test file
-     */
     public function deleteFile()
     {
         $outputFile = $this->getTempFile();
@@ -99,50 +60,32 @@
     }
 
     /**
-     * Check if the process has terminated.
-     *
-     * @return bool
+     * Weather or not the process has finished running
+     * This function updates the member variable $status
+     * for such cases when the status must be cached, i.e
+     * when the exit code must be fetched, but subsequent
+     * calls would overwrite the exit code with a meaningless
+     * code.
      */
     public function isDoneRunning()
     {
-        return $this->process->isTerminated();
+        $this->status = proc_get_status($this->process);
+
+        return !$this->status['running'];
     }
 
     /**
-     * Return the exit code of the process
-     *
-     * @return int
+     * Called after a polling context to retrieve
+     * the exit code of the phpunit process
      */
     public function getExitCode()
     {
-        return $this->process->getExitCode();
+        return $this->status['exitcode'];
     }
 
-    /**
-     * Executes the test by creating a separate process
-     *
-     * @param $binary
-     * @param array $options
-     * @param array $environmentVariables
-     * @return $this
-     */
     public function run($binary, $options = array(), $environmentVariables = array())
     {
         $this->handleEnvironmentVariables($environmentVariables);
-<<<<<<< HEAD
-        $command = $this->getCommandString($binary, $options);
-        $this->process = new Process($command, null, $environmentVariables);
-        $this->process->start();
-        return $this;
-    }
-
-    /**
-     * Returns the unique token for this test process
-     *
-     * @return int
-     */
-    public function getToken()
-=======
         $command = $this->command($binary, $options);
         $this->process = proc_open($command, self::$descriptors, $this->pipes);
         return $this;
@@ -155,14 +98,13 @@
     }
 
     protected function initStreams()
->>>>>>> 5930acc7
     {
-        return $this->token;
+        $pipes = $this->getPipes();
+        $this->stderr = stream_get_contents($pipes[2]);
     }
 
     /**
      * A template method that can be overridden to add necessary options for a test
-     *
      * @param  array $options the options that are passed to the run method
      * @return array $options the prepared options
      */
@@ -171,39 +113,24 @@
         return $options;
     }
 
-    /**
-     * Returns the command string that will be executed
-     * by proc_open
-     *
-     * @param $binary
-     * @param array $options
-     * @return mixed
-     */
-    protected function getCommandString($binary, $options = array())
+    protected function getCommandString($binary, $options = array(), $environmentVariables = array())
     {
         // TODO: this should use a CommandBuilder
         //Identify paratest as the test runner
         $environmentVariablePrefix = 'PARATEST=1 ';
         $command = $binary;
-<<<<<<< HEAD
-
-        foreach($options as $key => $value) $command .= " --$key %s";
-        $args = array_merge(array("$command %s"), array_values($options), array($this->getPath()));
-=======
         foreach($options as $key => $value) $command .= " --$key %s";
         foreach($environmentVariables as $key => $value) $environmentVariablePrefix .= "$key=%s ";
         $args = array_merge(array("$environmentVariablePrefix$command %s %s"), array_values($environmentVariables), array_values($options), array($this->fullyQualifiedClassName, $this->getPath()));
->>>>>>> 5930acc7
         $command = call_user_func_array('sprintf', $args);
         return $command;
     }
 
-    /**
-     * Checks environment variables for the presence of a TEST_TOKEN
-     * variable and sets $this->token based on its value
-     *
-     * @param $environmentVariables
-     */
+    public function getToken()
+    {
+        return $this->token;
+    }
+
     protected function handleEnvironmentVariables($environmentVariables)
     {
         if (isset($environmentVariables['TEST_TOKEN'])) $this->token = $environmentVariables['TEST_TOKEN'];

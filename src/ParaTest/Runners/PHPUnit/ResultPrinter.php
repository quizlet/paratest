<?php namespace ParaTest\Runners\PHPUnit;

use ParaTest\Logging\LogInterpreter;
use ParaTest\Logging\JUnit\Reader;

/**
 * Class ResultPrinter
 *
 * Used for outputing ParaTest results
 *
 * @package ParaTest\Runners\PHPUnit
 */
class ResultPrinter
{
    /**
     * A collection of ExecutableTest objects
     *
     * @var array
     */
    protected $suites = array();

    /**
     * @var \ParaTest\Logging\LogInterpreter
     */
    protected $results;

    /**
     * The number of tests results currently printed.
     * Used to determine when to tally current results
     * and start a new row
     *
     * @var int
     */
    protected $numTestsWidth;

    /**
     * Used for formatting results to a given width
     *
     * @var int
     */
    protected $maxColumn;

    /**
     * The total number of cases to be run
     *
     * @var int
     */
    protected $totalCases = 0;

    /**
     * The current column being printed to
     *
     * @var int
     */
    protected $column = 0;

    /**
     * @var \PHP_Timer
     */
    protected $timer;

    /**
     * The total number of cases printed so far
     *
     * @var int
     */
    protected $casesProcessed = 0;

    public function __construct(LogInterpreter $results)
    {
        $this->results = $results;
        $this->timer = new \PHP_Timer();
    }

    /**
     * Adds an ExecutableTest to the tracked results
     *
     * @param ExecutableTest $suite
     * @return $this
     */
    public function addTest(ExecutableTest $suite)
    {
        $this->suites[] = $suite;
        $increment = method_exists($suite, 'getFunctions') ? count($suite->getFunctions()) : 1;
        $this->totalCases = $this->totalCases + $increment;

        return $this;
    }

    /**
     * Initializes printing constraints, prints header
     * information and starts the test timer
     *
     * @param Options $options
     */
    public function start(Options $options)
    {
        $this->numTestsWidth = strlen((string) $this->totalCases);
        $this->maxColumn = 69 - (2 * $this->numTestsWidth);
        printf("\nRunning phpunit in %d process%s with %s%s\n\n",
               $options->processes,
               $options->processes > 1 ? 'es' : '',
               $options->phpunit,
               $options->functional ? '. Functional mode is on' : '');
        if(isset($options->filtered['configuration']))
            printf("Configuration read from %s\n\n", $options->filtered['configuration']->getPath());
        $this->timer->start();
    }

    /**
     * @param string $string
     */
    public function println($string = "")
    {
        $this->column = 0;
        print("$string\n");
    }

    /**
     * Prints all results and removes any log files
     * used for aggregating results
     */
    public function flush()
    {
        $this->printResults();
        $this->clearLogs();
    }

    /**
     * Print final results
     */
    public function printResults()
    {
        print $this->getHeader();
        print $this->getErrors();
        print $this->getFailures();
        print $this->getFooter();
    }

    /**
     * Prints the individual "quick" feedback for run
     * tests, that is the ".EF" items
     *
     * @param ExecutableTest $test
     */
    public function printFeedback(ExecutableTest $test)
    {
        $reader = new Reader($test->getTempFile());
        $this->results->addReader($reader);
        $this->printFromReader($reader);
    }

<<<<<<< HEAD
    /**
     * Prints a single "quick" feedback item and increments
     * the total number of processed cases and the column
     * position
     *
     * @param $item
     */
    protected function printFeedbackItem($item)
=======
    public function printFeedbackFromFile($file)
>>>>>>> 5930acc7
    {
        $reader = new Reader($file);
        $this->results->addReader($reader);
        $this->printFromReader($reader);
    }

    /**
     * Returns the header containing resource usage
     *
     * @return string
     */
    public function getHeader()
    {
        return "\n\n" . $this->timer->resourceUsage() . "\n\n";
    }

    /**
     * Return the footer information reporting success
     * or failure
     *
     * @return string
     */
    public function getFooter()
    {
        return $this->results->isSuccessful()
                    ? $this->getSuccessFooter()
                    : $this->getFailedFooter();
    }

    /**
     * Returns the failure messages
     *
     * @return string
     */
    public function getFailures()
    {
        $failures = $this->results->getFailures();

        return $this->getDefects($failures, 'failure');
    }

    /**
     * Returns error messages
     *
     * @return string
     */
    public function getErrors()
    {
        $errors = $this->results->getErrors();

        return $this->getDefects($errors, 'error');
    }

    /**
     * Returns the total cases being printed
     *
     * @return int
     */
    public function getTotalCases()
    {
        return $this->totalCases;
    }

    /**
     * Method that returns a formatted string
     * for a collection of errors or failures
     *
     * @param array $defects
     * @param $type
     * @return string
     */
    protected function getDefects($defects = array(), $type)
    {
        $count = sizeof($defects);
        if($count == 0) return '';
        $output = sprintf("There %s %d %s%s:\n",
            ($count == 1) ? 'was' : 'were',
            $count,
            $type,
            ($count == 1) ? '' : 's');

        for($i = 1; $i <= sizeof($defects); $i++)
            $output .= sprintf("\n%d) %s\n", $i, $defects[$i - 1]);

        return $output;
    }

    /**
     * Prints progress for large test collections
     */
    protected function printProgress()
    {
        printf(
            ' %' . $this->numTestsWidth . 'd / %' .
                $this->numTestsWidth . 'd (%3s%%)',

            $this->casesProcessed,
            $this->totalCases,
            floor(($this->casesProcessed / $this->totalCases) * 100)
        );

        $this->println();
    }

<<<<<<< HEAD
    /**
     * Get the footer for a test collection that had tests with
     * failures or errors
     *
     * @return string
     */
=======
    protected function printFeedbackItem($item)
    {
        print $item;
        $this->column++;
        $this->casesProcessed++;
        if ($this->column == $this->maxColumn)
            $this->printProgress();
    }

    protected function printFromReader(Reader $reader)
    {
        $feedbackItems = $reader->getFeedback();
        foreach ($feedbackItems as $item)
            $this->printFeedbackItem($item);
    }

>>>>>>> 5930acc7
    private function getFailedFooter()
    {
        $formatString = "\nFAILURES!\nTests: %d, Assertions: %d, Failures: %d, Errors: %d.\n";

        return sprintf($formatString,
                       $this->results->getTotalTests(),
                       $this->results->getTotalAssertions(),
                       $this->results->getTotalFailures(),
                       $this->results->getTotalErrors());
    }

    /**
     * Get the footer for a test collection containing all successful
     * tests
     *
     * @return string
     */
    private function getSuccessFooter()
    {
        $tests = $this->results->getTotalTests();
        $asserts = $this->results->getTotalAssertions();

        return sprintf("OK (%d test%s, %d assertion%s)\n",
                       $tests,
                       ($tests == 1) ? '' : 's',
                       $asserts,
                       ($asserts == 1) ? '' : 's');
    }

    /**
     * Deletes all the log files for ExecutableTest objects
     * being printed
     */
    private function clearLogs()
    {
        //remove temporary logs
        foreach($this->suites as $suite)
            $suite->deleteFile();
    }
}<|MERGE_RESOLUTION|>--- conflicted
+++ resolved
@@ -3,81 +3,21 @@
 use ParaTest\Logging\LogInterpreter;
 use ParaTest\Logging\JUnit\Reader;
 
-/**
- * Class ResultPrinter
- *
- * Used for outputing ParaTest results
- *
- * @package ParaTest\Runners\PHPUnit
- */
 class ResultPrinter
 {
-    /**
-     * A collection of ExecutableTest objects
-     *
-     * @var array
-     */
     protected $suites = array();
-
-    /**
-     * @var \ParaTest\Logging\LogInterpreter
-     */
     protected $results;
-
-    /**
-     * The number of tests results currently printed.
-     * Used to determine when to tally current results
-     * and start a new row
-     *
-     * @var int
-     */
     protected $numTestsWidth;
-
-    /**
-     * Used for formatting results to a given width
-     *
-     * @var int
-     */
     protected $maxColumn;
-
-    /**
-     * The total number of cases to be run
-     *
-     * @var int
-     */
     protected $totalCases = 0;
-
-    /**
-     * The current column being printed to
-     *
-     * @var int
-     */
     protected $column = 0;
-
-    /**
-     * @var \PHP_Timer
-     */
-    protected $timer;
-
-    /**
-     * The total number of cases printed so far
-     *
-     * @var int
-     */
     protected $casesProcessed = 0;
 
     public function __construct(LogInterpreter $results)
     {
         $this->results = $results;
-        $this->timer = new \PHP_Timer();
     }
 
-    /**
-     * Adds an ExecutableTest to the tracked results
-     *
-     * @param ExecutableTest $suite
-     * @return $this
-     */
     public function addTest(ExecutableTest $suite)
     {
         $this->suites[] = $suite;
@@ -87,12 +27,6 @@
         return $this;
     }
 
-    /**
-     * Initializes printing constraints, prints header
-     * information and starts the test timer
-     *
-     * @param Options $options
-     */
     public function start(Options $options)
     {
         $this->numTestsWidth = strlen((string) $this->totalCases);
@@ -104,31 +38,21 @@
                $options->functional ? '. Functional mode is on' : '');
         if(isset($options->filtered['configuration']))
             printf("Configuration read from %s\n\n", $options->filtered['configuration']->getPath());
-        $this->timer->start();
+        \PHP_Timer::start();
     }
 
-    /**
-     * @param string $string
-     */
     public function println($string = "")
     {
         $this->column = 0;
         print("$string\n");
     }
 
-    /**
-     * Prints all results and removes any log files
-     * used for aggregating results
-     */
     public function flush()
     {
         $this->printResults();
         $this->clearLogs();
     }
 
-    /**
-     * Print final results
-     */
     public function printResults()
     {
         print $this->getHeader();
@@ -137,12 +61,6 @@
         print $this->getFooter();
     }
 
-    /**
-     * Prints the individual "quick" feedback for run
-     * tests, that is the ".EF" items
-     *
-     * @param ExecutableTest $test
-     */
     public function printFeedback(ExecutableTest $test)
     {
         $reader = new Reader($test->getTempFile());
@@ -150,40 +68,18 @@
         $this->printFromReader($reader);
     }
 
-<<<<<<< HEAD
-    /**
-     * Prints a single "quick" feedback item and increments
-     * the total number of processed cases and the column
-     * position
-     *
-     * @param $item
-     */
-    protected function printFeedbackItem($item)
-=======
     public function printFeedbackFromFile($file)
->>>>>>> 5930acc7
     {
         $reader = new Reader($file);
         $this->results->addReader($reader);
         $this->printFromReader($reader);
     }
 
-    /**
-     * Returns the header containing resource usage
-     *
-     * @return string
-     */
     public function getHeader()
     {
-        return "\n\n" . $this->timer->resourceUsage() . "\n\n";
+        return "\n\n" . \PHP_Timer::resourceUsage() . "\n\n";
     }
 
-    /**
-     * Return the footer information reporting success
-     * or failure
-     *
-     * @return string
-     */
     public function getFooter()
     {
         return $this->results->isSuccessful()
@@ -191,11 +87,6 @@
                     : $this->getFailedFooter();
     }
 
-    /**
-     * Returns the failure messages
-     *
-     * @return string
-     */
     public function getFailures()
     {
         $failures = $this->results->getFailures();
@@ -203,11 +94,6 @@
         return $this->getDefects($failures, 'failure');
     }
 
-    /**
-     * Returns error messages
-     *
-     * @return string
-     */
     public function getErrors()
     {
         $errors = $this->results->getErrors();
@@ -215,24 +101,11 @@
         return $this->getDefects($errors, 'error');
     }
 
-    /**
-     * Returns the total cases being printed
-     *
-     * @return int
-     */
     public function getTotalCases()
     {
         return $this->totalCases;
     }
 
-    /**
-     * Method that returns a formatted string
-     * for a collection of errors or failures
-     *
-     * @param array $defects
-     * @param $type
-     * @return string
-     */
     protected function getDefects($defects = array(), $type)
     {
         $count = sizeof($defects);
@@ -249,9 +122,6 @@
         return $output;
     }
 
-    /**
-     * Prints progress for large test collections
-     */
     protected function printProgress()
     {
         printf(
@@ -266,14 +136,6 @@
         $this->println();
     }
 
-<<<<<<< HEAD
-    /**
-     * Get the footer for a test collection that had tests with
-     * failures or errors
-     *
-     * @return string
-     */
-=======
     protected function printFeedbackItem($item)
     {
         print $item;
@@ -290,7 +152,6 @@
             $this->printFeedbackItem($item);
     }
 
->>>>>>> 5930acc7
     private function getFailedFooter()
     {
         $formatString = "\nFAILURES!\nTests: %d, Assertions: %d, Failures: %d, Errors: %d.\n";
@@ -302,12 +163,6 @@
                        $this->results->getTotalErrors());
     }
 
-    /**
-     * Get the footer for a test collection containing all successful
-     * tests
-     *
-     * @return string
-     */
     private function getSuccessFooter()
     {
         $tests = $this->results->getTotalTests();
@@ -320,10 +175,6 @@
                        ($asserts == 1) ? '' : 's');
     }
 
-    /**
-     * Deletes all the log files for ExecutableTest objects
-     * being printed
-     */
     private function clearLogs()
     {
         //remove temporary logs

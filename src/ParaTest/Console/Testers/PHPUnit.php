--- conflicted
+++ resolved
@@ -7,32 +7,12 @@
 use Symfony\Component\Console\Output\OutputInterface;
 use ParaTest\Runners\PHPUnit\Configuration;
 use ParaTest\Runners\PHPUnit\Runner;
-<<<<<<< HEAD
-=======
 use ParaTest\Runners\PHPUnit\WrapperRunner;
->>>>>>> 5930acc7
 
-/**
- * Class PHPUnit
- *
- * Creates the interface for PHPUnit testing
- *
- * @package ParaTest\Console\Testers
- */
 class PHPUnit extends Tester
 {
-    /**
-     * @var \ParaTest\Console\Commands\ParaTestCommand
-     */
     protected $command;
 
-    /**
-     * Configures the ParaTestCommand with PHPUnit specific
-     * definitions
-     *
-     * @param Command $command
-     * @return mixed
-     */
     public function configure(Command $command)
     {
         $command
@@ -47,14 +27,6 @@
         $this->command = $command;
     }
 
-    /**
-     * Executes the PHPUnit Runner. Will Display help if no config and no path
-     * supplied
-     *
-     * @param InputInterface $input
-     * @param OutputInterface $output
-     * @return int|mixed
-     */
     public function execute(InputInterface $input, OutputInterface $output)
     {
         if(!$this->hasConfig($input) && !$this->hasPath($input))
@@ -68,13 +40,6 @@
         return $runner->getExitCode();
     }
 
-    /**
-     * Returns whether or not a test path has been supplied
-     * via option or regular input
-     *
-     * @param InputInterface $input
-     * @return bool
-     */
     protected function hasPath(InputInterface $input)
     {
         $argument = $input->getArgument('path');
@@ -82,12 +47,6 @@
         return $argument || $option;
     }
 
-    /**
-     * Is there a PHPUnit xml configuration present
-     *
-     * @param InputInterface $input
-     * @return bool
-     */
     protected function hasConfig(InputInterface $input)
     {
         return (false !== $this->getConfig($input));

<?php namespace ParaTest\Console\Testers;

use Symfony\Component\Console\Command\Command,
    Symfony\Component\Console\Input\InputOption,
    Symfony\Component\Console\Input\InputArgument,
    Symfony\Component\Console\Input\InputInterface,
    Symfony\Component\Console\Output\OutputInterface,
    ParaTest\Runners\PHPUnit\Configuration,
    ParaTest\Runners\PHPUnit\Runner;

class PHPUnit extends Tester
{
    protected $command;

    public function configure(Command $command)
    {
        $command
            ->addOption('phpunit', null, InputOption::VALUE_REQUIRED, 'The PHPUnit binary to execute. <comment>(default: vendor/bin/phpunit)</comment>')
            ->addOption('bootstrap', null, InputOption::VALUE_REQUIRED, 'The bootstrap file to be used by PHPUnit.')
            ->addOption('configuration', 'c', InputOption::VALUE_REQUIRED, 'The PHPUnit configuration file to use.')
            ->addOption('group', 'g', InputOption::VALUE_REQUIRED, 'Only runs tests from the specified group(s).')
            ->addOption('log-junit', null, InputOption::VALUE_REQUIRED, 'Log test execution in JUnit XML format to file.')
            ->addArgument('path', InputArgument::OPTIONAL, 'The path to a directory or file containing tests. <comment>(default: current directory)</comment>')
            ->addOption('path', null, InputOption::VALUE_REQUIRED, 'An alias for the path argument.');
        $this->command = $command;
    }

    public function execute(InputInterface $input, OutputInterface $output)
    {
        if(!$this->hasConfig($input) && !$this->hasPath($input))
            $this->displayHelp($input, $output);
        $runner = new Runner($this->getRunnerOptions($input));
        $runner->run();
        return $runner->getExitCode();
    }

    protected function hasPath(InputInterface $input)
    {
        $argument = $input->getArgument('path');
        $option = $input->getOption('path');
        return $argument || $option;
    }

    protected function hasConfig(InputInterface $input)
    {
        return (false !== $this->getConfig($input));
    }

    /**
     * @param \Symfony\Component\Console\Input\InputInterface $input
     * @return \ParaTest\Runners\PHPUnit\Configuration|boolean
     */
    protected function getConfig(InputInterface $input)
    {
        $cwd = getcwd() . DIRECTORY_SEPARATOR;

        if($input->getOption('configuration'))
            $configFilename = $input->getOption('configuration');
        elseif(file_exists($cwd . 'phpunit.xml.dist'))
            $configFilename = $cwd . 'phpunit.xml.dist';
        elseif(file_exists($cwd . 'phpunit.xml'))
            $configFilename = $cwd . 'phpunit.xml';
        else
            return false;
        
        return new Configuration($configFilename);
    }

    /**
     * @param \Symfony\Component\Console\Input\InputInterface $input
     * @return array
     * @throws \RuntimeException
     */
    protected function getRunnerOptions(InputInterface $input)
    {
        $path = $input->getArgument('path');
        $options = $this->getOptions($input);
<<<<<<< HEAD
        if($this->hasConfig($input) && !isset($options['bootstrap']))
        {
            $config = $this->getConfig($input);
            if($config->getBootstrap())
            {
                $options['bootstrap'] = $config->getConfigDir() . $config->getBootstrap();
            }
        }
        if(isset($options['bootstrap']))
        {
            if(file_exists($options['bootstrap']))
            {
                require_once $options['bootstrap'];
            }
            else
            {
                throw new \RuntimeException(
                    sprintf('Bootstrap specified but could not be found (%s)',
                        $options['bootstrap']));
            }
        }
        
=======
        if(isset($options['bootstrap']) && file_exists($options['bootstrap'])) {
            $this->requireBootstrap($options['bootstrap']);
        }
>>>>>>> 97c0af17
        $options = ($path) ? array_merge(array('path' => $path), $options) : $options;
        return $options;
    }

    /**
     * This function limits the scope affected by the bootstrap,
     * so that $options variable defined in it doesn't break
     * this object's configuration.
     */
    private function requireBootstrap($file)
    {
        require_once $file;
    }
}<|MERGE_RESOLUTION|>--- conflicted
+++ resolved
@@ -75,34 +75,21 @@
     {
         $path = $input->getArgument('path');
         $options = $this->getOptions($input);
-<<<<<<< HEAD
-        if($this->hasConfig($input) && !isset($options['bootstrap']))
-        {
+
+        if($this->hasConfig($input) && !isset($options['bootstrap'])) {
             $config = $this->getConfig($input);
             if($config->getBootstrap())
-            {
                 $options['bootstrap'] = $config->getConfigDir() . $config->getBootstrap();
-            }
         }
-        if(isset($options['bootstrap']))
-        {
+        if(isset($options['bootstrap'])) {
             if(file_exists($options['bootstrap']))
-            {
-                require_once $options['bootstrap'];
-            }
+                $this->requireBootstrap($options['bootstrap']);
             else
-            {
                 throw new \RuntimeException(
                     sprintf('Bootstrap specified but could not be found (%s)',
-                        $options['bootstrap']));
-            }
+                    $options['bootstrap']));
         }
-        
-=======
-        if(isset($options['bootstrap']) && file_exists($options['bootstrap'])) {
-            $this->requireBootstrap($options['bootstrap']);
-        }
->>>>>>> 97c0af17
+
         $options = ($path) ? array_merge(array('path' => $path), $options) : $options;
         return $options;
     }

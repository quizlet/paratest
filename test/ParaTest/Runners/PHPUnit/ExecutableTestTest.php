<?php
namespace ParaTest\Runners\PHPUnit;

class ExecutableTestTest extends \TestBase
{
    /**
     *
     * @var ExecutableTestChild
     */
    protected $executableTestChild;

    public function setUp()
    {
        $this->executableTestChild = new ExecutableTestChild('pathToFile', 'ClassNameTest');
        parent::setUp();
    }

    public function testConstructor()
    {
          $this->assertEquals('pathToFile', $this->getObjectValue($this->executableTestChild, 'path'));
    }

    public function testGetCommandStringIncludesOptions()
    {
        $options = array('bootstrap' => 'test/bootstrap.php');
        $binary = '/usr/bin/phpunit';

        $command = $this->call($this->executableTestChild, 'getCommandString', $binary, $options);
        $this->assertEquals('PARATEST=1 /usr/bin/phpunit --bootstrap test/bootstrap.php ClassNameTest pathToFile', $command);
    }

<<<<<<< HEAD
=======
    public function testGetCommandStringIncludesEnvironmentVariables()
    {
        $options = array('bootstrap' => 'test/bootstrap.php');
        $binary = '/usr/bin/phpunit';
        $environmentVariables = array('TEST_TOKEN' => 3, 'APPLICATION_ENVIRONMENT_VAR' => 'abc');
        $command = $this->call($this->executableTestChild, 'getCommandString', $binary, $options, $environmentVariables);

        $this->assertEquals('PARATEST=1 TEST_TOKEN=3 APPLICATION_ENVIRONMENT_VAR=abc /usr/bin/phpunit --bootstrap test/bootstrap.php ClassNameTest pathToFile', $command);
    }

    public function testGetCommandStringIncludesTheClassName()
    {
        $options = array();
        $binary = '/usr/bin/phpunit';

        $command = $this->call($this->executableTestChild, 'getCommandString', $binary, $options);
        $this->assertEquals('PARATEST=1 /usr/bin/phpunit ClassNameTest pathToFile', $command);
    }

>>>>>>> 5930acc7
    public function testHandleEnvironmentVariablesAssignsToken()
    {
        $environmentVariables = array('TEST_TOKEN' => 3, 'APPLICATION_ENVIRONMENT_VAR' => 'abc');
        $this->call($this->executableTestChild, 'handleEnvironmentVariables', $environmentVariables);
        $this->assertEquals(3, $this->getObjectValue($this->executableTestChild, 'token'));
    }

    public function testGetTokenReturnsValidToken()
    {
        $this->setObjectValue($this->executableTestChild, 'token', 3);
        $this->assertEquals(3, $this->executableTestChild->getToken());
    }

    public function testGetTempFileShouldCreateTempFile()
    {
        $file = $this->executableTestChild->getTempFile();
        $this->assertTrue(file_exists($file));
        unlink($file);
    }

    public function testGetTempFileShouldReturnSameFileIfAlreadyCalled()
    {
        $file = $this->executableTestChild->getTempFile();
        $fileAgain = $this->executableTestChild->getTempFile();
        $this->assertEquals($file, $fileAgain);
        unlink($file);
    }
}

class ExecutableTestChild extends ExecutableTest
{

}<|MERGE_RESOLUTION|>--- conflicted
+++ resolved
@@ -1,5 +1,9 @@
-<?php
-namespace ParaTest\Runners\PHPUnit;
+<?php namespace ParaTest\Runners\PHPUnit;
+
+class ExecutableTestChild extends ExecutableTest
+{
+
+}
 
 class ExecutableTestTest extends \TestBase
 {
@@ -29,8 +33,6 @@
         $this->assertEquals('PARATEST=1 /usr/bin/phpunit --bootstrap test/bootstrap.php ClassNameTest pathToFile', $command);
     }
 
-<<<<<<< HEAD
-=======
     public function testGetCommandStringIncludesEnvironmentVariables()
     {
         $options = array('bootstrap' => 'test/bootstrap.php');
@@ -50,7 +52,6 @@
         $this->assertEquals('PARATEST=1 /usr/bin/phpunit ClassNameTest pathToFile', $command);
     }
 
->>>>>>> 5930acc7
     public function testHandleEnvironmentVariablesAssignsToken()
     {
         $environmentVariables = array('TEST_TOKEN' => 3, 'APPLICATION_ENVIRONMENT_VAR' => 'abc');
@@ -63,24 +64,4 @@
         $this->setObjectValue($this->executableTestChild, 'token', 3);
         $this->assertEquals(3, $this->executableTestChild->getToken());
     }
-
-    public function testGetTempFileShouldCreateTempFile()
-    {
-        $file = $this->executableTestChild->getTempFile();
-        $this->assertTrue(file_exists($file));
-        unlink($file);
-    }
-
-    public function testGetTempFileShouldReturnSameFileIfAlreadyCalled()
-    {
-        $file = $this->executableTestChild->getTempFile();
-        $fileAgain = $this->executableTestChild->getTempFile();
-        $this->assertEquals($file, $fileAgain);
-        unlink($file);
-    }
-}
-
-class ExecutableTestChild extends ExecutableTest
-{
-
 }